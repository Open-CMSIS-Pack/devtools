name: buildmgr
on:
  pull_request:
    paths:
      - '.github/workflows/buildmgr.yml'
      - '.github/matrix_includes_buildmgr.json'
      - 'CMakeLists.txt'
      - 'libs/crossplatform/**'
      - 'libs/errlog/**'
      - 'libs/xmlreader/**'
      - 'libs/xmltree/**'
      - 'libs/xmltreeslim/**'
      - 'libs/rteutils/**'
      - 'libs/rtemodel/**'
      - 'libs/rtefsutils/**'
      - 'tools/buildmgr/**'
      - '!**/*.md'
      - '!**/*.png'
      - '!**/*.pptx'
      - '!**/*.svg'
  push:
    branches:
      - main
    paths:
      - '.github/workflows/buildmgr.yml'
      - '.github/matrix_includes_buildmgr.json'
      - 'CMakeLists.txt'
      - 'libs/crossplatform/**'
      - 'libs/errlog/**'
      - 'libs/xmlreader/**'
      - 'libs/xmltree/**'
      - 'libs/xmltreeslim/**'
      - 'libs/rteutils/**'
      - 'libs/rtemodel/**'
      - 'libs/rtefsutils/**'
      - 'tools/buildmgr/**'
      - '!**/*.md'
      - '!**/*.png'
      - '!**/*.pptx'
      - '!**/*.svg'

  release:
    types: [ published ]

jobs:
  matrix_prep:
    if: |
        (github.event_name == 'pull_request') ||
        (github.event_name == 'release' && startsWith(github.ref, 'refs/tags/tools/buildmgr/'))
    runs-on: ubuntu-22.04
    outputs:
      matrix: ${{ steps.set-matrix.outputs.matrix }}
    steps:
    - name: Check out repo
      uses: actions/checkout@v3
    - id: set-matrix
      run: |
        publicRepo=$(echo '${{ github.event.repository.private && 'privateRepo' || 'publicRepo' }}')
        matrix=$(jq --arg publicRepo "$publicRepo" 'map(. | select((.runOn==$publicRepo) or (.runOn=="always")) )' matrix_includes_buildmgr.json)
        echo "matrix={\"include\":$(echo $matrix)}\"" >> $GITHUB_OUTPUT
      working-directory: .github/

  build:
    needs: matrix_prep
    runs-on: ${{ matrix.runs_on }}
    timeout-minutes: 15
    strategy:
      fail-fast: true
      matrix: ${{ fromJson(needs.matrix_prep.outputs.matrix) }}
    steps:
      - name: Checkout devtools
        uses: actions/checkout@v3
        with:
          submodules: true

      # https://github.com/Open-CMSIS-Pack/devtools-build-action
      - name: Build
        uses: Open-CMSIS-Pack/devtools-build-action@v1.2
        id: devtools-build
        with:
          target: cbuildgen
          arch: ${{ matrix.arch }}

      - name: Rename binary to be integrated to the installer (macOS, Linux)
        if: ${{ startsWith(matrix.runs_on, 'macos') || startsWith(matrix.runs_on, 'ubuntu') }}
        run: mv cbuildgen cbuildgen${{ matrix.binary_extension }}
        working-directory: build/tools/buildmgr/cbuildgen/${{ matrix.target }}/Release

      - name: Rename binary to be integrated to the installer (Windows)
        if: ${{ startsWith(matrix.runs_on, 'windows') }}
        run: mv cbuildgen.exe cbuildgen${{ matrix.binary_extension }}
        working-directory: build/tools/buildmgr/cbuildgen/${{ matrix.target }}/Release

      - name: Archive cbuildgen
        uses: actions/upload-artifact@v3
        with:
          name: cbuildgen-${{ matrix.target }}-${{ matrix.arch }}
          path: ./build/tools/buildmgr/cbuildgen/${{ matrix.target }}/Release/cbuildgen${{ matrix.binary_extension }}
          retention-days: 1
          if-no-files-found: error

  docs:
    if: |
        (github.event_name == 'pull_request') ||
        (github.event_name == 'push') ||
        (github.event_name == 'release' && startsWith(github.ref, 'refs/tags/tools/buildmgr/'))
    runs-on: ubuntu-22.04
    timeout-minutes: 5
    steps:
      - name: Checkout devtools
        uses: actions/checkout@v3
        with:
          submodules: true
          fetch-depth: ${{ github.event_name == 'push' && '0' || '1' }}

      - name: Install deps
        run: |
          sudo apt update
          sudo apt-get install ninja-build python3
          wget -q http://launchpadlibrarian.net/163827726/doxygen_1.8.6-2_amd64.deb
          sudo dpkg -i doxygen_1.8.6-2_amd64.deb
          sudo pip install LinkChecker

      - name: Create build folder
        run: mkdir build

      - name: Build documentation
        run: |
          cmake -G Ninja ..
          echo "::add-matcher::.github/doxygen.json"
          cmake --build . --target buildmgr-docs
          echo "::remove-matcher owner=doxygen::"
        working-directory: ./build

      - name: Run linkchecker
        run: |
          echo "::add-matcher::.github/linkchecker.json"
          ../scripts/check_links.sh tools/buildmgr/docs/doxygen/output/html/index.html ../tools/buildmgr/docs/doxygen/Build/src/
          echo "::remove-matcher owner=linkchecker::"
        working-directory: ./build

      - name: Upload documentation
        uses: actions/upload-artifact@v3
        with:
          name: documentation
          path: ./build/tools/buildmgr/docs/doxygen/output/
          retention-days: 1
          if-no-files-found: error

      - name: Archive documentation
        if: ${{ github.event_name == 'push' || github.event_name == 'release' }}
        run: tar -cvjf /tmp/doc.tbz2 .
        working-directory: ./build/tools/buildmgr/docs/doxygen/output/html/

      - uses: actions/checkout@v3
        if: ${{ github.event_name == 'push' || github.event_name == 'release' }}
        with:
          ref: gh-pages

      - name: Publish main branch documentation
        if: ${{ !github.event.repository.private && github.event_name == 'push' }}
        run: |
          BRANCH=${GITHUB_REF##refs/heads/}
          rm -rf buildmgr/${BRANCH}
          mkdir -p buildmgr/${BRANCH}
          pushd buildmgr/${BRANCH}
          tar -xvjf /tmp/doc.tbz2
          popd
          git config user.name github-actions
          git config user.email github-actions@github.com
          git add buildmgr/${BRANCH}
          git commit -m "Update buildmgr main branch documentation"
          git push

      - name: Publish release documentation
        if: ${{ !github.event.repository.private && github.event_name == 'release' }}
        run: |
          VERSION=$(git show-ref ${{ github.ref }} | awk -F/ '{print $NF}')
          rm -rf buildmgr/${VERSION}
          rm -f buildmgr/latest
          mkdir -p buildmgr/${VERSION}
          ln -s ${VERSION}/ buildmgr/latest
          pushd buildmgr/${VERSION}
          tar -xvjf /tmp/doc.tbz2
          popd
          git config user.name github-actions
          git config user.email github-actions@github.com
          git add buildmgr/${VERSION}
          git add buildmgr/latest
          git commit -m "Update buildmgr documentation for release ${VERSION}"
          git push

  create_installer:
    needs: [ build, docs ]
    runs-on: ubuntu-22.04
    timeout-minutes: 15
    steps:
      - name: Install deps
        run: |
          sudo apt update
          sudo apt-get install \
            build-essential \
            debhelper \
            devscripts \
            python3

      - name: Checkout devtools
        uses: actions/checkout@v3

      - name: Create distribution folders
        run: |
          mkdir -p tools/buildmgr/cbuildgen/distribution/bin
          mkdir -p tools/buildmgr/cbuildgen/distribution/doc

      - name: Download cbuildgen linux amd64
        uses: actions/download-artifact@v3
        with:
          name: cbuildgen-linux64-amd64
          path: tools/buildmgr/cbuildgen/distribution/bin/

      - name: Download cbuildgen linux arm64
        uses: actions/download-artifact@v3
        with:
          name: cbuildgen-linux64-arm64
          path: tools/buildmgr/cbuildgen/distribution/bin/

      - name: Download cbuildgen macos
        if: ${{ !github.event.repository.private }}
        uses: actions/download-artifact@v3
        with:
          name: cbuildgen-darwin64-amd64
          path: tools/buildmgr/cbuildgen/distribution/bin/

      - name: Download cbuildgen windows
        uses: actions/download-artifact@v3
        with:
          name: cbuildgen-windows64-amd64
          path: tools/buildmgr/cbuildgen/distribution/bin/

      - name: Adding execution permission to the binaries
        run: |
          chmod +x *
        working-directory: tools/buildmgr/cbuildgen/distribution/bin

      - name: Download documentation
        uses: actions/download-artifact@v3
        with:
          name: documentation
          path: tools/buildmgr/cbuildgen/distribution/doc/

      - name: Create installer
        run: sudo ./create_installer.sh --input=../distribution --output=.
        working-directory: tools/buildmgr/cbuildgen/installer

      - name: Create deb package
        run: yes | sudo ./make_deb.sh --input=../distribution --output=.
        working-directory: tools/buildmgr/cbuildgen/installer

      - name: Archive cbuild_install.sh
        uses: actions/upload-artifact@v3
        with:
          name: cbuild_install
          path: tools/buildmgr/cbuildgen/installer/cbuild_install.sh
          retention-days: 1
          if-no-files-found: error

      - name: Archive deb package
        uses: actions/upload-artifact@v3
        with:
          name: deb_package
          path: tools/buildmgr/cbuildgen/installer/cmsis-build*.deb
          retention-days: 1
          if-no-files-found: error

      - name: Attach installer to release
        if: ${{ github.event_name == 'release' }}
        uses: svenstaro/upload-release-action@v2
        with:
          repo_token: ${{ secrets.GITHUB_TOKEN }}
          file: tools/buildmgr/cbuildgen/installer/cbuild_install.sh
          tag: ${{ github.ref }}
          overwrite: true
          asset_name: cbuild_install.sh

      - name: Attach debian installer to release
        if: ${{ github.event_name == 'release' }}
        uses: svenstaro/upload-release-action@v2
        with:
          repo_token: ${{ secrets.GITHUB_TOKEN }}
          file: tools/buildmgr/cbuildgen/installer/cmsis-build*.deb
          file_glob: true
          tag: ${{ github.ref }}
          overwrite: true

  tests:
    needs: [ matrix_prep, create_installer ]
    timeout-minutes: 15
    runs-on: ${{ matrix.runs_on }}
    env:
      arm_gcc_install_base: ${{ matrix.arm_gcc_install_base }}
      CI_CBUILD_DEB_PKG: ${{ github.workspace }}
      CI_CBUILD_INSTALLER: ${{ github.workspace }}/cbuild_install.sh
      CI_PACK_ROOT: ${{ github.workspace }}/packs
      CI_GCC_TOOLCHAIN_ROOT: ${{ github.workspace }}/${{ matrix.toolchain_root }}
      CI_ARCH: ${{ matrix.arch }}
    strategy:
      fail-fast: true
      matrix: ${{ fromJson(needs.matrix_prep.outputs.matrix) }}
    steps:
      - name: Install macos deps
        if: ${{ startsWith(matrix.runs_on, 'macos') }}
        run: |
          brew install \
            dos2unix \
            ninja \
            wget

      - name: Install linux deps
        if: ${{ startsWith(matrix.runs_on, 'ubuntu') }}
        run: |
          sudo apt update
          sudo apt-get install \
            dos2unix \
            ninja-build \
            libxml2-utils

      - name: Install windows deps
        if: ${{ startsWith(matrix.runs_on, 'windows') }}
        run: choco install -y unzip wget ninja

      - name: Checkout devtools
        uses: actions/checkout@v3
        with:
          submodules: true

      - name: Setup ARM GCC for Ubuntu and macOS
        if: ${{ startsWith(matrix.runs_on, 'macos') || startsWith(matrix.runs_on, 'ubuntu') }}
        env:
          installer_name: ${{ matrix.installer_name }}
        run: |
          wget -q ${arm_gcc_install_base}/${installer_name}
          tar -xvf ${installer_name}
          rm -rf ${installer_name}

      - name: Setup ARM GCC for Windows
        if: ${{ startsWith(matrix.runs_on, 'windows') }}
        env:
          installer_name: ${{ matrix.installer_name }}
        run: |
          wget -q $Env:arm_gcc_install_base/$Env:installer_name
          unzip -o $Env:installer_name
          del $Env:installer_name

      - name: Cache CMSIS Pack
        uses: actions/cache@v3
        env:
          CACHE_NAME: cmsis_pack
        with:
          key: ${{ env.CACHE_NAME }}-${{ matrix.runs_on }}
          path: ${{ env.CI_PACK_ROOT }}

      - name: Download cbuild_install
        uses: actions/download-artifact@v3
        with:
          name: cbuild_install
          path: ${{ github.workspace }}

      - name: Download deb_package
        uses: actions/download-artifact@v3
        with:
          name: deb_package
          path: ${{ github.workspace }}

      - name: Set correct cbuild_install file permission
        if: ${{ startsWith(matrix.runs_on, 'macos') || startsWith(matrix.runs_on, 'ubuntu') }}
        run: chmod +x cbuild_install.sh

      # https://github.com/Open-CMSIS-Pack/devtools-build-action
      - name: Build CbuildUnitTests
        uses: Open-CMSIS-Pack/devtools-build-action@v1.2
        with:
          target: CbuildUnitTests
          build_type: Debug
          arch: ${{ matrix.arch }}

      - name: Run CbuildUnitTests
        run: ctest -V -R CbuildUnitTests
        working-directory: build

      - name: Archive unittest
        uses: actions/upload-artifact@v3
        with:
          name: unit_test_result-${{ matrix.target }}-${{ matrix.arch }}
          path: build/cbuildunit_test_report.xml
          retention-days: 1
          if-no-files-found: error

      # https://github.com/Open-CMSIS-Pack/devtools-build-action
      - name: Build CbuildIntegTests
        uses: Open-CMSIS-Pack/devtools-build-action@v1.1
        with:
          target: CbuildIntegTests
          build_type: Debug
          arch: ${{ matrix.arch }}

      - name: Run Cbuild Integration Tests (excl. AC5, AC6, MultiTargetAC6Tests) for Linux amd64
        if: ${{ startsWith(matrix.runs_on, 'ubuntu') && matrix.arch == 'amd64' }}
        env:
          target: ${{ matrix.target }}
          arch: ${{ matrix.arch }}
        run: ./tools/buildmgr/test/integrationtests/${target}/Debug/CbuildIntegTests --gtest_filter=-*AC5*:*AC6*:*MultiTargetAC6Tests* --gtest_output=xml:integtest_report_${target}_${arch}.xml
        working-directory: build

      - name: Run Cbuild Integration Tests (excl. AC5, AC6, MultiTargetAC6Tests) for Linux arm64
        if: ${{ startsWith(matrix.runs_on, 'ubuntu') && matrix.arch == 'arm64' }}
        env:
          target: ${{ matrix.target }}
          arch: ${{ matrix.arch }}
        run: /usr/bin/qemu-aarch64 -L /usr/aarch64-linux-gnu ./tools/buildmgr/test/integrationtests/${target}/Debug/CbuildIntegTests --gtest_filter=-*AC5*:*AC6*:*MultiTargetAC6Tests* --gtest_output=xml:integtest_report_${target}_${arch}.xml
        working-directory: build

      - name: Run Cbuild Integration Tests (excl. DebPkgTests, AC5, AC6, MultiTargetAC6Tests) for macOS
        if: ${{ startsWith(matrix.runs_on, 'macos') }}
        env:
          target: ${{ matrix.target }}
          arch: ${{ matrix.arch }}
        run: ./tools/buildmgr/test/integrationtests/${target}/Debug/CbuildIntegTests --gtest_filter=-*DebPkgTests*:*AC5*:*AC6*:*MultiTargetAC6Tests* --gtest_output=xml:integtest_report_${target}_${arch}.xml
        working-directory: build

      - name: Run Cbuild Integration Tests (excl. DebPkgTests, AC5, AC6, MultiTargetAC6Tests) for Windows
        if: ${{ startsWith(matrix.runs_on, 'windows') }}
        env:
          target: ${{ matrix.target }}
          arch: ${{ matrix.arch }}
        # For some reason the env variable usage $Env:target does not work properly.
        run: .\tools\buildmgr\test\integrationtests\windows64\Debug\CbuildIntegTests.exe --gtest_filter=-*DebPkgTests*:*AC5*:*AC6*:*MultiTargetAC6Tests* --gtest_output=xml:integtest_report_windows64_amd64.xml
        working-directory: build

      - name: Archive Cbuild Integration Tests
<<<<<<< HEAD
        if: ${{ matrix.arch == 'amd64' }}
        uses: actions/upload-artifact@v3
=======
        uses: actions/upload-artifact@v2
>>>>>>> 3a84d7f3
        with:
          name: integ_test_result-${{ matrix.target }}-${{ matrix.arch }}
          path: build/integtest_report_${{ matrix.target }}_${{ matrix.arch }}.xml
          retention-days: 1
          if-no-files-found: error

  coverage:
    if: |
        (github.event_name == 'pull_request') ||
        (github.event_name == 'push') ||
        (github.event_name == 'release' && startsWith(github.ref, 'refs/tags/tools/buildmgr/'))
    env:
        installer_name: "gcc-arm-11.2-2022.02-x86_64-arm-none-eabi.tar.xz"
        arm_gcc_install_base: https://developer.arm.com/-/media/Files/downloads/gnu/11.2-2022.02/binrel
        lcov_base: https://github.com/linux-test-project/lcov/releases/download/v1.15/
        lcov_installer: lcov-1.15.tar.gz
        CI_PACK_ROOT: ${{ github.workspace }}/packs
        CI_GCC_TOOLCHAIN_ROOT: ${{ github.workspace }}/gcc-arm-11.2-2022.02-x86_64-arm-none-eabi/bin
        cov_retention_days: 1
    runs-on: ubuntu-22.04
    timeout-minutes: 15
    strategy:
      fail-fast: true
    steps:
      - name: Install dependencies
        run: |
          sudo apt update
          sudo apt-get install \
            bc \
            build-essential \
            ninja-build \
            lcov

      - name: Checkout devtools
        uses: actions/checkout@v3
        with:
          submodules: recursive

      - name: Create build folder
        run: mkdir build

      - name: Setup ARM GCC for Ubuntu
        run: |
          wget -q ${{ env.arm_gcc_install_base }}/${{ env.installer_name }}
          tar -xvf ${{ env.installer_name }}
          rm -rf ${{ env.installer_name }}

      - name: Cache CMSIS Pack
        uses: actions/cache@v3
        env:
          CACHE_NAME: cmsis_pack
        with:
          key: ${{ env.CACHE_NAME }}-${{ runner.os }}
          path: ${{ env.CI_PACK_ROOT }}

      - name: Build and run buildmgr tests
        run: |
          cmake -G Ninja -DCMAKE_BUILD_TYPE=Debug -DCOVERAGE=ON ..
          cmake --build . --target CbuildUnitTests
          ./tools/buildmgr/test/unittests/linux64/Debug/CbuildUnitTests --gtest_output=xml:cbuildunittests-linux64.xml
          cmake --build . --target CbuildIntegTests
          ./tools/buildmgr/test/integrationtests/linux64/Debug/CbuildIntegTests --gtest_filter=-*AC5*:*AC6*:*MultiTargetAC6Tests*:*DebPkgTests*:*InstallerTests* --gtest_output=xml:cbuildintegtests-linux64.xml
        working-directory: build

      # Needs to be removed once the bug is resolved
      # lcov reporting 1.14 on 1.15 version
      # https://groups.google.com/g/linux.debian.bugs.dist/c/a9SZGCENJ2s?pli=1
      - name: Setup lcov1.15
        run: |
          wget -q ${{ env.lcov_base }}/${{ env.lcov_installer }}
          tar -xvf ${{ env.lcov_installer }}
        working-directory: ./build/tools/buildmgr

      - name: Generate coverage report
        run: |
          lcov-1.15/bin/lcov --rc lcov_branch_coverage=1 --rc geninfo_no_exception_branch=1 -c --directory . --output-file full_coverage.info
          lcov-1.15/bin/lcov --rc lcov_branch_coverage=1 --rc geninfo_no_exception_branch=1 -e full_coverage.info '/tools/buildmgr/cbuild/*' '*/tools/buildmgr/cbuildgen/*' '*/tools/buildmgr/cbuild/*' -o coverage.info
          genhtml coverage.info --output-directory coverage --branch-coverage
          zip -r coverage.zip coverage/*
        working-directory: ./build/tools/buildmgr

      - name: Upload Report to Codecov
        if: ${{ !github.event.repository.private }}
        uses: codecov/codecov-action@v3
        with:
          files: ./build/tools/buildmgr/coverage.info
          fail_ci_if_error: true
          flags: buildmgr-cov
          functionalities: fix

      - name: Determine retention days
        if: (github.event_name == 'push')
        run: |
          echo "cov_retention_days=7" >> $GITHUB_ENV

      - name: Archive coverage report
        uses: actions/upload-artifact@v3
        with:
          name: coverage-report
          path: |
            ./build/tools/buildmgr/coverage.zip
            ./build/tools/buildmgr/coverage.info
          retention-days: ${{ env.cov_retention_days }}
          if-no-files-found: error

  sanity-check-native:
    needs: [ create_installer, matrix_prep ]
    timeout-minutes: 15
    runs-on: ${{ matrix.runs_on }}
    env:
      CI_PACK_ROOT: ${{ github.workspace }}/packs
      CI_ARMCC6_TOOLCHAIN_ROOT: ""
      CI_ARMCC5_TOOLCHAIN_ROOT: ""
      CI_GCC_TOOLCHAIN_ROOT: ""
    strategy:
      fail-fast: true
      matrix: ${{ fromJson(needs.matrix_prep.outputs.matrix) }}
    steps:
      - name: Download cbuild_install
        uses: actions/download-artifact@v3
        with:
          name: cbuild_install
          path: ${{ github.workspace }}

      - name: Set correct cbuild_install file permission
        if: ${{ startsWith(matrix.runs_on, 'macos') || startsWith(matrix.runs_on, 'ubuntu') }}
        run: chmod +x cbuild_install.sh

      - name: Run cbuild_install.sh
        shell: bash
        run: |
          echo "${{ github.workspace }}/cbuild" > config
          echo "$CI_PACK_ROOT" >> config
          echo "$CI_ARMCC6_TOOLCHAIN_ROOT" >> config
          echo "$CI_ARMCC5_TOOLCHAIN_ROOT" >> config
          echo "$CI_GCC_TOOLCHAIN_ROOT" >> config
          ./cbuild_install.sh < config

      - name: Test cbuildgen
        shell: bash
        run: |
          ${{ github.workspace }}/cbuild/bin/cbuildgen | grep "(cbuildgen): Build Process Manager"

  sanity-check-docker:
    needs: [ create_installer ]
    timeout-minutes: 15
    runs-on: ubuntu-22.04
    container:
      image: ${{ matrix.image }}
    env:
      CI_PACK_ROOT: ${{ github.workspace }}/packs
      CI_ARMCC6_TOOLCHAIN_ROOT: ""
      CI_ARMCC5_TOOLCHAIN_ROOT: ""
      CI_GCC_TOOLCHAIN_ROOT: ""
    strategy:
      fail-fast: true
      matrix:
        image: [ "debian:buster" ]
    steps:
      - name: Download cbuild_install
        uses: actions/download-artifact@v3
        with:
          name: cbuild_install
          path: ${{ github.workspace }}

      - name: Set correct cbuild_install file permission
        run: chmod +x cbuild_install.sh

      - name: Run cbuild_install.sh
        shell: bash
        run: |
          echo "${{ github.workspace }}/cbuild" > config
          echo "$CI_PACK_ROOT" >> config
          echo "$CI_ARMCC6_TOOLCHAIN_ROOT" >> config
          echo "$CI_ARMCC5_TOOLCHAIN_ROOT" >> config
          echo "$CI_GCC_TOOLCHAIN_ROOT" >> config
          ./cbuild_install.sh < config

      - name: Test cbuildgen
        shell: bash
        run: |
          ${{ github.workspace }}/cbuild/bin/cbuildgen | grep "(cbuildgen): Build Process Manager"
  test-results-preparation:
    name: "Publish Tests Results"
    needs: [ tests ]
    runs-on: ubuntu-22.04
    steps:
      - name: Setup Python
        uses: actions/setup-python@v4
        with:
          python-version: 3.8

      - name: Download unit test report windows
        uses: actions/download-artifact@v3
        with:
          name: unit_test_result-windows64-amd64
          path: testreports/

      - name: Download unit test report linux amd64
        uses: actions/download-artifact@v3
        with:
          name: unit_test_result-linux64-amd64
          path: testreports/

      - name: Download unit test report linux arm64
        uses: actions/download-artifact@v3
        with:
          name: unit_test_result-linux64-arm64
          path: testreports/

      - name: Download unit test report macos
        if: ${{ !github.event.repository.private }}
        uses: actions/download-artifact@v3
        with:
          name: unit_test_result-darwin64-amd64
          path: testreports/

      - name: Download integ test report windows
        uses: actions/download-artifact@v3
        with:
          name: integ_test_result-windows64-amd64
          path: testreports/

      - name: Download integ test report linux amd64
        uses: actions/download-artifact@v3
        with:
          name: integ_test_result-linux64-amd64
          path: testreports/

      - name: Download integ test report macos
        if: ${{ !github.event.repository.private }}
        uses: actions/download-artifact@v3
        with:
          name: integ_test_result-darwin64-amd64
          path: testreports/

      - name: Event File
        uses: actions/upload-artifact@v3
        with:
          name: Event File
          path: ${{ github.event_path }}<|MERGE_RESOLUTION|>--- conflicted
+++ resolved
@@ -437,12 +437,7 @@
         working-directory: build
 
       - name: Archive Cbuild Integration Tests
-<<<<<<< HEAD
-        if: ${{ matrix.arch == 'amd64' }}
-        uses: actions/upload-artifact@v3
-=======
-        uses: actions/upload-artifact@v2
->>>>>>> 3a84d7f3
+        uses: actions/upload-artifact@v3
         with:
           name: integ_test_result-${{ matrix.target }}-${{ matrix.arch }}
           path: build/integtest_report_${{ matrix.target }}_${{ matrix.arch }}.xml
