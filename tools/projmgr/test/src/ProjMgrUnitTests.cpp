--- conflicted
+++ resolved
@@ -390,17 +390,26 @@
   EXPECT_EQ(1, RunProjMgr(6, argv));
 }
 
-<<<<<<< HEAD
 TEST_F(ProjMgrUnitTests, RunProjMgr_Multicore) {
   char* argv[7];
   // convert -s solution.yml
   const string& csolution = testinput_folder + "/TestSolution/multicore.csolution.yml";
-=======
+  argv[1] = (char*)"convert";
+  argv[2] = (char*)"-s";
+  argv[3] = (char*)csolution.c_str();
+  argv[4] = (char*)"-o";
+  argv[5] = (char*)testoutput_folder.c_str();
+  EXPECT_EQ(0, RunProjMgr(6, argv));
+
+  // Check generated CPRJs
+  CompareFile(testoutput_folder + "/multicore+CM0/multicore+CM0.cprj",
+    testinput_folder + "/TestSolution/ref/multicore+CM0.cprj");
+}
+
 TEST_F(ProjMgrUnitTests, RunProjMgr_Generator) {
   char* argv[7];
   // convert -s solution.yml
   const string& csolution = testinput_folder + "/TestGenerator/test-gpdsc.csolution.yml";
->>>>>>> 3793b939
   argv[1] = (char*)"convert";
   argv[2] = (char*)"-s";
   argv[3] = (char*)csolution.c_str();
@@ -409,13 +418,8 @@
   EXPECT_EQ(0, RunProjMgr(6, argv));
 
   // Check generated CPRJs
-<<<<<<< HEAD
-  CompareFile(testoutput_folder + "/multicore+CM0/multicore+CM0.cprj",
-    testinput_folder + "/TestSolution/ref/multicore+CM0.cprj");
-=======
   CompareFile(testoutput_folder + "/test-gpdsc.Debug+CM0/test-gpdsc.Debug+CM0.cprj",
     testinput_folder + "/TestGenerator/ref/test-gpdsc.Debug+CM0.cprj");
->>>>>>> 3793b939
 }
 
 TEST_F(ProjMgrUnitTests, ListPacks) {
@@ -1048,4 +1052,4 @@
 #else
   EXPECT_FALSE(m_worker.ExecuteGenerator(m_context, m_codeGenerator));
 #endif
-}
+}