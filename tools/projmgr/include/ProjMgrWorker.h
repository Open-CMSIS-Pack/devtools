/*
 * Copyright (c) 2020-2023 Arm Limited. All rights reserved.
 *
 * SPDX-License-Identifier: Apache-2.0
 */

#ifndef PROJMGRWORKER_H
#define PROJMGRWORKER_H

#include "ProjMgrKernel.h"
#include "ProjMgrParser.h"
#include "ProjMgrUtils.h"

/**
 * @brief connections validation result containing
 *        boolean valid,
 *        conflicted connections,
 *        overflowed connections,
 *        incompatible connections,
 *        provided connections
*/
struct ConnectionsValidationResult {
  bool valid;
  StrVec conflicts;
  StrPairVec overflows;
  StrPairVec incompatibles;
  StrPairPtrVec provides;
};

/**
 * @brief connections lists
 *        list of consumes
 *        list of provides
*/
struct ConnectionsList {
  StrPairPtrVec consumes;
  StrPairPtrVec provides;
};

/**
 * @brief toolchain item containing
 *        toolchain name,
 *        toolchain version,
 *        toolchain required version,
 *        toolchain required range in the format <min>[:<max>],
 *        toolchain root,
 *        toolchain config
*/
struct ToolchainItem {
  std::string name;
  std::string version;
  std::string required;
  std::string range;
  std::string root;
  std::string config;
};

/**
 * @brief pack info containing
 *        pack name,
 *        pack vendor,
 *        pack version
*/
struct PackInfo {
  std::string name;
  std::string vendor;
  std::string version;
};

/**
 * @brief package item containing
 *        pack information pack,
 *        path to pack     path
*/
struct PackageItem {
  PackInfo    pack;
  std::string path;
};

/**
 * @brief device item containing
 *        device name,
 *        device vendor,
 *        device processor name,
*/
struct DeviceItem {
  std::string vendor;
  std::string name;
  std::string pname;
};

/**
 * @brief board item containing
 *        board vendor,
 *        board name,
*/
struct BoardItem {
  std::string vendor;
  std::string name;
  std::string revision;
};

/**
 * @brief target item containing
 *        target-type board,
 *        target-type device name,
*/
struct TargetItem {
  std::string board;
  std::string device;
};

/**
 * @brief selected component item containing
 *        pointer to component instance
 *        pointer to input component item
 *        generator identifier
*/
struct SelectedComponentItem {
  RteComponentInstance* instance;
  ComponentItem* item;
  std::string generator;
};

/**
 * @brief component file item containing
 *        file name
 *        file attribute
 *        file category
 *        file version
*/
struct ComponentFileItem {
  std::string name;
  std::string attr;
  std::string category;
  std::string version;
};

/**
 * @brief gpdsc item containing
 *        component id
 *        generator id
 *        working directory
*/
struct GpdscItem {
  std::string component;
  std::string generator;
  std::string workingDir;
};

/**
 * @brief translation control item containing
 *        final context controls after processing,
 *        csolution controls,
 *        cproject controls,
 *        project setup controls,
 *        target-type controls,
 *        build-type controls,
 *        layers translation controls,
*/
struct TranslationControl {
  BuildType processed;
  BuildType csolution;
  BuildType cproject;
  BuildType setup;
  BuildType target;
  BuildType build;
  std::map<std::string, BuildType> clayers;
};

/**
 * @brief project context item containing
 *        pointer to csolution,
 *        pointer to cproject,
 *        map of pointers to clayers,
 *        pointer to rte project,
 *        pointer to rte target,
 *        pointer to rte filtered model,
 *        map of project dependencies,
 *        translation controls,
 *        target-type item,
 *        parent csolution target properties,
 *        directories,
 *        build-type/target-type pair,
 *        project name,
 *        project description,
 *        list of output files,
 *        output type,
 *        device selection,
 *        board selection,
 *        list of package requirements,
 *        map of required pdsc files and optionally its local path
 *        list of component requirements,
 *        compiler string in short syntax,
 *        toolchain with parsed name and version,
 *        map of target attributes,
 *        map of used packages,
 *        map of used components,
 *        map of unresolved dependencies,
 *        map of config files,
 *        list of user groups,
 *        map of absolute file paths,
 *        map of generators,
 *        map of compatible layers,
 *        valid connections,
 *        linker script,
 *        map of variables,
 *        boolean processed precedences
*/
struct ContextItem {
  CdefaultItem* cdefault = nullptr;
  CsolutionItem* csolution = nullptr;
  CprojectItem* cproject = nullptr;
  std::map<std::string, ClayerItem*> clayers;
  RteProject* rteActiveProject = nullptr;
  RteTarget* rteActiveTarget = nullptr;
  RteModel* rteFilteredModel = nullptr;
  RteItem* rteComponents;
  TranslationControl controls;
  TargetItem targetItem;
  DirectoriesItem directories;
  TypePair type;
  std::string name;
  std::string description;
  std::string outputType;
  StrMap outputFiles;
  std::string device;
  std::string board;
  std::vector<PackageItem> packRequirements;
  std::map<std::string, std::pair<std::string, std::string>> pdscFiles;
  std::vector<PackInfo>missingPacks;
  std::vector<std::pair<ComponentItem, std::string>> componentRequirements;
  std::string compiler;
  ToolchainItem toolchain;
  std::map<std::string, std::string> targetAttributes;
  std::map<std::string, RtePackage*> packages;
  std::map<std::string, SelectedComponentItem> components;
  std::vector<std::tuple<RteItem::ConditionResult, std::string, std::set<std::string>, std::set<std::string>>> validationResults;
  std::map<std::string, std::map<std::string, RteFileInstance*>> configFiles;
  std::map<std::string, std::vector<ComponentFileItem>> componentFiles;
  std::map<std::string, std::vector<ComponentFileItem>> generatorInputFiles;
  std::vector<GroupNode> groups;
  std::map<std::string, std::string> filePaths;
  std::map<std::string, RteGenerator*> generators;
  std::map<std::string, GpdscItem> gpdscs;
  StrVecMap compatibleLayers;
  std::vector<ConnectionsCollectionVec> validConnections;
  std::string linkerScript;
  std::map<std::string, std::string> variables;
  bool precedences;
};

/**
 * @brief string collection containing
 *        pointer to destination element
 *        vector with pointers to source elements
*/
struct StringCollection {
  std::string* assign;
  std::vector<std::string*> elements;
};

/**
 * @brief string vector pair containing
 *        items to add
 *        items to remove
*/
struct StringVectorPair {
  std::vector<std::string>* add;
  std::vector<std::string>* remove;
};

/**
 * @brief string vector collection containing
 *        pointer to destination
 *        vector with items to add/remove
*/
struct StringVectorCollection {
  std::vector<std::string>* assign;
  std::vector <StringVectorPair> pair;
};

/**
  * @brief set policy for packs loading [latest|all|required]
*/
enum class LoadPacksPolicy
{
  DEFAULT = 0,
  LATEST,
  ALL,
  REQUIRED
};

/**
 * @brief projmgr worker class responsible for processing requests and orchestrating parser and generator calls
*/
class ProjMgrWorker {
public:
  /**
   * @brief class constructor
  */
  ProjMgrWorker(void);

  /**
   * @brief class destructor
  */
  ~ProjMgrWorker(void);

  /**
   * @brief set parser
   * @param pointer to parser
  */
  void SetParser(ProjMgrParser* parser);

  /**
   * @brief process context
   * @param reference to context
   * @param loadGpdsc boolean automatically load gpdsc, default true
   * @param resolveDependencies boolean automatically resolve dependencies, default true
   * @param updateRteFiles boolean update RTE files, default true
   * @return true if executed successfully
  */
  bool ProcessContext(ContextItem& context, bool loadGpdsc = true, bool resolveDependencies = true, bool updateRteFiles = true);

  /**
   * @brief list available packs
   * @param reference to list of packs
   * @param list only missing packs
   * @param filter words to filter results
   * @return true if executed successfully
  */
  bool ListPacks(std::vector<std::string>& packs, bool missingPacks, const std::string& filter = RteUtils::EMPTY_STRING);

  /**
   * @brief list available boards
   * @param reference to list of boards
   * @param filter words to filter results
   * @return true if executed successfully
  */
  bool ListBoards(std::vector<std::string>& boards, const std::string& filter = RteUtils::EMPTY_STRING);

  /**
   * @brief list available devices
   * @param reference to list of devices
   * @param filter words to filter results
   * @return true if executed successfully
  */
  bool ListDevices(std::vector<std::string>& devices, const std::string& filter = RteUtils::EMPTY_STRING);

  /**
   * @brief list available components
   * @param reference to list of components
   * @param filter words to filter results
   * @return true if executed successfully
  */
  bool ListComponents(std::vector<std::string>& components, const std::string& filter = RteUtils::EMPTY_STRING);

  /**
   * @brief list available dependencies
   * @param reference to list of dependencies
   * @param filter words to filter results
   * @return true if executed successfully
  */
  bool ListDependencies(std::vector<std::string>& dependencies, const std::string& filter = RteUtils::EMPTY_STRING);

  /**
   * @brief list contexts
   * @param reference to list of contexts
   * @param filter words to filter results
   * @return true if executed successfully
  */
  bool ListContexts(std::vector<std::string>& contexts, const std::string& filter = RteUtils::EMPTY_STRING, const bool ymlOrder = false);

  /**
   * @brief list generators of a given context
   * @param reference to list of generators
   * @return true if executed successfully
  */
  bool ListGenerators(std::vector<std::string>& generators);

  /**
  * @brief list available, referenced or compatible layers
  * @param reference to list of layers
  * @param reference clayer search path
  * @return true if executed successfully
  */
  bool ListLayers(std::vector<std::string>& layers, const std::string& clayerSearchPath);

  /**
  * @brief list installed toolchains
  * @param reference to vector of toolchain items
  * @return true if executed successfully
  */
  bool ListToolchains(std::vector<ToolchainItem>& toolchains);

  /**
   * @brief add contexts for a given descriptor
   * @param reference to parser
   * @param reference to descriptor
   * @param cproject filename
   * @return true if executed successfully
  */
  bool AddContexts(ProjMgrParser& parser, ContextDesc& descriptor, const std::string& cprojectFile);

  /**
   * @brief get context map
   * @param pointer to context map
  */
  void GetContexts(std::map<std::string, ContextItem>* &contexts);

  /**
   * @brief get yml ordered contexts
   * @param reference to contexts
  */
  void GetYmlOrderedContexts(std::vector<std::string> &contexts);

  /**
   * @brief set output directory
   * @param reference to output directory
  */
  void SetOutputDir(const std::string& outputDir);

  /**
   * @brief set check schema
   * @param boolean check schema
  */
  void SetCheckSchema(bool checkSchema);

  /**
   * @brief set verbose mode
   * @param boolean verbose
  */
  void SetVerbose(bool verbose);

  /**
   * @brief set debug verbosity
   * @param boolean debug
  */
  void SetDebug(bool debug);

  /**
   * @brief set load packs policy
   * @param reference to load packs policy
  */
  void SetLoadPacksPolicy(const LoadPacksPolicy& policy);

  /**
   * @brief set vector of environment variables
   * @param reference to vector of environment variables
  */
  void SetEnvironmentVariables(const StrVec& envVars);

  /**
   * @brief execute generator of a given context
   * @param generator identifier
   * @return true if executed successfully
  */
  bool ExecuteGenerator(std::string& generatorId);

  /**
   * @brief initialize model
   * @return true if executed successfully
  */
  bool InitializeModel(void);

  /**
   * @brief load all relevant packs
   * @return true if executed successfully
  */
  bool LoadAllRelevantPacks(void);

  /**
   * @brief parse context selection
   * @param contexts pattern (wildcards are allowed)
   * @return true if executed successfully
  */
  bool ParseContextSelection(const std::string& contextSelection);

  /**
   * @brief check if context is selected
   * @param context name
   * @return true if it is selected
  */
  bool IsContextSelected(const std::string& context);

  /**
   * @brief get compiler root directory
   * @return string compiler root directory
  */
  std::string GetCompilerRoot(void);

protected:
  ProjMgrParser* m_parser = nullptr;
  ProjMgrKernel* m_kernel = nullptr;
  RteGlobalModel* m_model = nullptr;
  std::list<RtePackage*> m_loadedPacks;
<<<<<<< HEAD
  std::vector<ToolchainItem> m_toolchains;
  StrVec m_envVars;
=======
  std::vector<std::string> m_ymlOrderedContexts;
>>>>>>> 684a4191
  std::map<std::string, ContextItem> m_contexts;
  std::map<std::string, ContextItem>* m_contextsPtr;
  std::list<std::string> m_selectedContexts;
  std::string m_outputDir;
  std::string m_packRoot;
  std::string m_compilerRoot;
  LoadPacksPolicy m_loadPacksPolicy;
  bool m_checkSchema;
  bool m_verbose;
  bool m_debug;

  bool LoadPacks(ContextItem& context);
  bool GetRequiredPdscFiles(ContextItem& context, const std::string& packRoot, std::set<std::string>& errMsgs);
  bool CheckRteErrors(void);
  bool CheckBoardDeviceInLayer(const ContextItem& context, const ClayerItem& clayer);
  bool CheckCompiler(const std::vector<std::string>& forCompiler, const std::string& selectedCompiler);
  bool CheckType(const TypeFilter& typeFilter, const TypePair& type);
  bool GetTypeContent(ContextItem& context);
  bool GetProjectSetup(ContextItem& context);
  bool InitializeTarget(ContextItem& context);
  bool SetTargetAttributes(ContextItem& context, std::map<std::string, std::string>& attributes);
  bool ProcessPrecedences(ContextItem& context);
  bool ProcessPrecedence(StringCollection& item);
  bool ProcessDevice(ContextItem& context);
  bool ProcessDevicePrecedence(StringCollection& item);
  bool ProcessBoardPrecedence(StringCollection& item);
  bool ProcessToolchain(ContextItem& context);
  bool ProcessPackages(ContextItem& context);
  bool ProcessComponents(ContextItem& context);
  bool ProcessGpdsc(ContextItem& context);
  bool ProcessConfigFiles(ContextItem& context);
  bool ProcessComponentFiles(ContextItem& context);
  bool ProcessGroups(ContextItem& context);
  bool ProcessSequencesRelatives(ContextItem& context);
  bool ProcessSequencesRelatives(ContextItem& context, std::vector<std::string>& src, const std::string& ref = std::string());
  bool ProcessSequencesRelatives(ContextItem& context, BuildType& build, const std::string& ref = std::string());
  bool ProcessSequenceRelative(ContextItem& context, std::string& item, const std::string& ref = std::string());
  bool ProcessOutputFilenames(ContextItem& context);
  bool AddContext(ProjMgrParser& parser, ContextDesc& descriptor, const TypePair& type, const std::string& cprojectFile, ContextItem& parentContext);
  bool ValidateContext(ContextItem& context);
  bool FormatValidationResults(std::set<std::string>& results, const ContextItem& context);
  void UpdateMisc(std::vector<MiscItem>& vec, const std::string& compiler);
  void AddMiscUniquely(MiscItem& dst, std::vector<std::vector<MiscItem>*>& srcVec);
  void AddMiscUniquely(MiscItem& dst, std::vector<MiscItem>& srcVec);
  void AddStringItemsUniquely(std::vector<std::string>& dst, const std::vector<std::string>& src);
  void RemoveStringItems(std::vector<std::string>& dst, std::vector<std::string>& src);
  bool GetAccessSequence(size_t& offset, const std::string& src, std::string& sequence, const char start, const char end);
  void MergeStringVector(StringVectorCollection& item);
  bool AddGroup(const GroupNode& src, std::vector<GroupNode>& dst, ContextItem& context, const std::string root);
  bool AddFile(const FileNode& src, std::vector<FileNode>& dst, ContextItem& context, const std::string root);
  bool AddComponent(const ComponentItem& src, const std::string& layer, std::vector<std::pair<ComponentItem, std::string>>& dst, TypePair type);
  static std::set<std::string> SplitArgs(const std::string& args, const std::string& delimiter = " ");
  static void ApplyFilter(const std::vector<std::string>& origin, const std::set<std::string>& filter, std::vector<std::string>& result);
  static bool FullMatch(const std::set<std::string>& installed, const std::set<std::string>& required);
  bool AddRequiredComponents(ContextItem& context);
  void GetDeviceItem(const std::string& element, DeviceItem& device) const;
  void GetBoardItem (const std::string& element, BoardItem& board) const;
  bool GetPrecedentValue(std::string& outValue, const std::string& element) const;
  std::string GetDeviceInfoString(const std::string& vendor, const std::string& name, const std::string& processor) const;
  std::string GetBoardInfoString(const std::string& vendor, const std::string& name, const std::string& revision) const;
  std::vector<PackageItem> GetFilteredPacks(const PackageItem& packItem, const std::string& rtePath) const;
  ToolchainItem GetToolchain(const std::string& compiler);
  bool IsPreIncludeByTarget(const RteTarget* activeTarget, const std::string& preInclude);
  void PrintConnectionsValidation(ConnectionsValidationResult result, std::string& msg);
  bool CollectLayersFromPacks(ContextItem& context, StrVecMap& clayers);
  bool CollectLayersFromSearchPath(const std::string& clayerSearchPath, StrVecMap& clayers);
  bool DiscoverMatchingLayers(ContextItem& context, const std::string& clayerSearchPath);
  void CollectConnections(ContextItem& context, ConnectionsCollectionVec& connections);
  void GetConsumesProvides(const ConnectionsCollectionVec& collection, ConnectionsList& connections);
  ConnectionsCollectionMap ClassifyConnections(const ConnectionsCollectionVec& connections);
  ConnectionsValidationResult ValidateConnections(ConnectionsList& connections);
  void GetAllCombinations(const ConnectionsCollectionMap& src, const ConnectionsCollectionMap::iterator& it,
    std::vector<ConnectionsCollectionVec>& combinations, const ConnectionsCollectionVec& previous = ConnectionsCollectionVec());
  void GetAllSelectCombinations(const ConnectPtrVec& src, const ConnectPtrVec::iterator& it,
    std::vector<ConnectPtrVec>& combinations);
  void PushBackUniquely(ConnectionsCollectionVec& vec, const ConnectionsCollection& value);
  void PushBackUniquely(std::vector<ToolchainItem>& vec, const ToolchainItem& value);
  std::string ExpandString(const std::string& src, const StrMap& variables);
  void GetRegisteredToolchains(void);
  bool GetLatestToolchain(ToolchainItem& toolchain);
  bool GetToolchainConfig(const std::string& name, const std::string& version, std::string& configPath, std::string& selectedConfigVersion);
  bool IsConnectionSubset(const ConnectionsCollection& connectionSubset, const ConnectionsCollection& connectionSuperset);
  bool IsCollectionSubset(const ConnectionsCollectionVec& collectionSubset, const ConnectionsCollectionVec& collectionSuperset);
  void RemoveRedundantSubsets(std::vector<ConnectionsCollectionVec>& validConnections);
  StrSet GetValidSets(ContextItem& context, const std::string& clayer);
};

#endif  // PROJMGRWORKER_H<|MERGE_RESOLUTION|>--- conflicted
+++ resolved
@@ -494,12 +494,9 @@
   ProjMgrKernel* m_kernel = nullptr;
   RteGlobalModel* m_model = nullptr;
   std::list<RtePackage*> m_loadedPacks;
-<<<<<<< HEAD
   std::vector<ToolchainItem> m_toolchains;
   StrVec m_envVars;
-=======
   std::vector<std::string> m_ymlOrderedContexts;
->>>>>>> 684a4191
   std::map<std::string, ContextItem> m_contexts;
   std::map<std::string, ContextItem>* m_contextsPtr;
   std::list<std::string> m_selectedContexts;
