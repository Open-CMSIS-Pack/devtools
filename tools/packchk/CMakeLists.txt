--- conflicted
+++ resolved
@@ -75,11 +75,7 @@
 endif()
 
 add_custom_target(packchkdist COMMAND
-<<<<<<< HEAD
-    ${CMAKE_COMMAND} -E tar "cfv" "${CMAKE_CURRENT_BINARY_DIR}/packchk-${PROJECT_VERSION}-${SYSTEM}${ARCH}-${SYSTEM_PROCESSOR}.zip" --format=zip
-=======
     ${CMAKE_COMMAND} -E tar "cfv" "${CMAKE_CURRENT_BINARY_DIR}/packchk-${PROJECT_VERSION_FULL}-${SYSTEM}${ARCH}-${SYSTEM_PROCESSOR}.zip" --format=zip
->>>>>>> 14822e13
        "$<TARGET_FILE:packchk>"
        DEPENDS packchk
        WORKING_DIRECTORY "$<TARGET_FILE_DIR:packchk>")
