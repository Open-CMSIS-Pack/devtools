--- conflicted
+++ resolved
@@ -860,10 +860,6 @@
   }
 }
 
-<<<<<<< HEAD
-TEST_F(PackChkIntegTests, CheckSupportCcFiles) {
-  const char* argv[3];
-=======
 // Validate invalid file path (file is directory)
 TEST_F(PackChkIntegTests, CheckBoardMountedCompatibleDevices) {
   const char* argv[5];
@@ -878,7 +874,7 @@
   argv[0] = (char*)"";
   argv[1] = (char*)pdscFile.c_str();
   argv[2] = (char*)"-i";
-  argv[3] = (char*)pdscFile.c_str();
+  argv[3] = (char*)pdscFileAdd.c_str();
   argv[4] = (char*)"--disable-validation";
 
   PackChk packChk;
@@ -905,7 +901,9 @@
     FAIL() << "error: missing message M348 or M369";
   }
 }
->>>>>>> 2d97e205
+
+TEST_F(PackChkIntegTests, CheckSupportCcFiles) {
+  const char* argv[3];
 
   string pdscFile = PackChkIntegTestEnv::localtestdata_dir +
     "/SupportCcFiles/TestVendor.SupportCcFiles_DFP.pdsc";
@@ -964,7 +962,6 @@
   if(M317_foundCnt) {
     FAIL() << "error: warning M317 found";
   }
-<<<<<<< HEAD
 }
 
 TEST_F(PackChkIntegTests, CheckConditionComponentDependency_Neg) {
@@ -998,6 +995,4 @@
   if(M317_foundCnt != 4) {
     FAIL() << "error: warning M317 count != 4";
   }
-=======
->>>>>>> 2d97e205
-}+}
